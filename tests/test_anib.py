--- conflicted
+++ resolved
@@ -121,96 +121,6 @@
     )
 
 
-<<<<<<< HEAD
-=======
-# Test get_version()
-# Test case 1: there is no executable
-def test_get_version_no_exe(executable_missing, monkeypatch):
-    """Test behaviour when there is no file at the specified executable location."""
-    test_file_1 = Path("/non/existent/blastn")
-    assert anib.get_version(test_file_1) == f"No blastn executable at {test_file_1}"
-
-
-# Test case 2: there is a file, but it is not executable
-def test_get_version_exe_not_executable(executable_not_executable, monkeypatch):
-    """Test behaviour when the file at the executable location is not executable."""
-    test_file_2 = Path("/non/executable/blastn")
-    assert (
-        anib.get_version(test_file_2)
-        == f"blastn exists at {test_file_2} but not executable"
-    )
-
-
-# Test case 3: there is an executable file, but the version can't be retrieved
-def test_get_version_exe_no_version(executable_without_version, monkeypatch):
-    """Test behaviour when the version for the executable can not be retrieved."""
-    test_file_3 = Path("/missing/version/blastn")
-    assert (
-        anib.get_version(test_file_3)
-        == f"blastn exists at {test_file_3} but could not retrieve version"
-    )
-
-
-# Test legacy BLAST (blastall) command generation
-def test_blastall_dbjobdict(path_fna_all, tmp_path):
-    """Generate dictionary of legacy BLASTN database jobs."""
-    blastcmds = anib.make_blastcmd_builder("ANIblastall", tmp_path)
-    jobdict = anib.build_db_jobs(path_fna_all, blastcmds)
-    expected = [
-        (tmp_path / _.name, f"formatdb -p F -i {tmp_path / _.name} -t {_.stem}")
-        for _ in path_fna_all
-    ]
-    assert sorted([(k, v.script) for (k, v) in jobdict.items()]) == sorted(expected)
-
-
-def test_blastall_graph(path_fna_all, tmp_path, fragment_length):
-    """Create jobgraph for legacy BLASTN jobs."""
-    fragresult = anib.fragment_fasta_files(path_fna_all, tmp_path, fragment_length)
-    blastcmds = anib.make_blastcmd_builder("ANIblastall", tmp_path)
-    jobgraph = anib.make_job_graph(path_fna_all, fragresult[0], blastcmds)
-    # We check that the main script job is a blastn job, and that there
-    # is a single dependency, which is a makeblastdb job
-    for job in jobgraph:
-        assert job.script.startswith("blastall -p blastn")
-        assert len(job.dependencies) == 1
-        assert job.dependencies[0].script.startswith("formatdb")
-
-
-def test_blastall_multiple(path_fna_two, tmp_path):
-    """Generate legacy BLASTN commands."""
-    cmds = anib.generate_blastn_commands(path_fna_two, tmp_path, mode="ANIblastall")
-    expected = [
-        (
-            "blastall -p blastn -o "
-            f"{tmp_path / str(path_fna_two[0].stem + '_vs_' + path_fna_two[1].stem + '.blast_tab')} "
-            f"-i {path_fna_two[0]} "
-            f"-d {path_fna_two[1]} "
-            "-X 150 -q -1 -F F -e 1e-15 -b 1 -v 1 -m 8"
-        ),
-        (
-            "blastall -p blastn -o "
-            f"{tmp_path / str(path_fna_two[1].stem + '_vs_' + path_fna_two[0].stem + '.blast_tab')} "
-            f"-i {path_fna_two[1]} "
-            f"-d {path_fna_two[0]} "
-            "-X 150 -q -1 -F F -e 1e-15 -b 1 -v 1 -m 8"
-        ),
-    ]
-    assert cmds == expected
-
-
-def test_blastall_single(path_fna_two, tmp_path):
-    """Generate legacy BLASTN command-line."""
-    cmd = anib.construct_blastall_cmdline(path_fna_two[0], path_fna_two[1], tmp_path)
-    expected = (
-        f"blastall -p blastn -o {tmp_path / str(path_fna_two[0].stem + '_vs_' + path_fna_two[1].stem + '.blast_tab')} "
-        f"-i {path_fna_two[0]} "
-        f"-d {path_fna_two[1]} "
-        "-X 150 -q -1 -F F -e 1e-15 -b 1 -v 1 -m 8"
-    )
-    assert cmd == expected
-
-
->>>>>>> c4aa68b4
 # Test BLAST+ (blastn) command generation
 def test_blastn_dbjobdict(path_fna_all, tmp_path):
     """Generate dictionary of BLASTN+ database jobs."""
