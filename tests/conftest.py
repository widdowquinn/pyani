#!/usr/bin/env python3
# -*- coding: utf-8 -*-
# (c) The University of Strathclude 2019-2021
# Author: Leighton Pritchard
#
# Contact:
# leighton.pritchard@strath.ac.uk
#
# Leighton Pritchard,
# Strathclyde Institute of Pharmaceutical and Biomedical Sciences
# The University of Strathclyde
# 161 Cathedral Street
# Glasgow
# G4 0RE
# Scotland,
# UK
#
# The MIT License
#
# (c) The University of Strathclude 2019-2021
#
# Permission is hereby granted, free of charge, to any person obtaining a copy
# of this software and associated documentation files (the "Software"), to deal
# in the Software without restriction, including without limitation the rights
# to use, copy, modify, merge, publish, distribute, sublicense, and/or sell
# copies of the Software, and to permit persons to whom the Software is
# furnished to do so, subject to the following conditions:
#
# The above copyright notice and this permission notice shall be included in
# all copies or substantial portions of the Software.
#
# THE SOFTWARE IS PROVIDED "AS IS", WITHOUT WARRANTY OF ANY KIND, EXPRESS OR
# IMPLIED, INCLUDING BUT NOT LIMITED TO THE WARRANTIES OF MERCHANTABILITY,
# FITNESS FOR A PARTICULAR PURPOSE AND NONINFRINGEMENT. IN NO EVENT SHALL THE
# AUTHORS OR COPYRIGHT HOLDERS BE LIABLE FOR ANY CLAIM, DAMAGES OR OTHER
# LIABILITY, WHETHER IN AN ACTION OF CONTRACT, TORT OR OTHERWISE, ARISING FROM,
# OUT OF OR IN CONNECTION WITH THE SOFTWARE OR THE USE OR OTHER DEALINGS IN
# THE SOFTWARE.
"""Pytest configuration file."""

import subprocess
import shutil
import os
import re
import platform

from pathlib import Path
from typing import NamedTuple

import pytest

from pyani import download
from pyani.download import ASMIDs, DLStatus
from pyani.pyani_config import (
    BLASTALL_DEFAULT,
    BLASTN_DEFAULT,
    NUCMER_DEFAULT,
    FRAGSIZE,
)
from pyani.scripts import genbank_get_genomes_by_taxon

# Path to tests, contains tests and data subdirectories
# This conftest.py file should be found in the top directory of the tests
# module. The fixture data should be in a subdirectory named fixtures
TESTSPATH = Path(__file__).parents[0]
FIXTUREPATH = TESTSPATH / "fixtures"


# Convenience structs to emulate returned objects
class MockGenome(NamedTuple):
    """Mock genome object."""

    path: str


class MockProcess(NamedTuple):
    """Mock process object."""

    stdout: str
    stderr: str


class MockMatch(NamedTuple):
    """Mock match object."""

    def group(self):
        return ""


@pytest.fixture
def blastall_available():
    """Returns True if blastall can be run, False otherwise."""
    cmd = str(BLASTALL_DEFAULT)
    # Can't use check=True, as blastall without arguments returns 1!
    try:
        result = subprocess.run(
            cmd,
            shell=False,
            check=False,
            stdout=subprocess.PIPE,
            stderr=subprocess.PIPE,
        )
    except OSError:
        return False
    return result.stdout[1:9] == b"blastall"


@pytest.fixture
def blastn_available():
    """Returns True if blastn can be run, False otherwise."""
    cmd = [str(BLASTN_DEFAULT), "-version"]
    try:
        result = subprocess.run(
            cmd, shell=False, stdout=subprocess.PIPE, stderr=subprocess.PIPE, check=True
        )
    except OSError:
        return False
    return result.stdout[:6] == b"blastn"


@pytest.fixture
def dir_anib_in():
    """Input files for ANIb tests."""
    return FIXTUREPATH / "anib"


@pytest.fixture
def dir_anim_in():
    """Input files for ANIm tests."""
    return FIXTUREPATH / "anim"


@pytest.fixture
def dir_graphics_in():
    """Input files for graphics tests."""
    return FIXTUREPATH / "graphics"


@pytest.fixture
def dir_seq():
    """Sequence files for tests."""
    return FIXTUREPATH / "sequences"


@pytest.fixture
def dir_targets():
    """Target files for output comparisons."""
    return FIXTUREPATH / "targets"


@pytest.fixture
def dir_tgt_fragments(dir_targets):
    """Target files for FASTA file fragmentation."""
    return dir_targets / "fragments"


@pytest.fixture
def email_address():
    """Dummy email address."""
    return "pyani.tests@pyani.org"


@pytest.fixture
def executable_incompatible_with_os(monkeypatch):
    """
    Mocks an executable file that is incompatible with the OS.

    (This situation likely only applies to blastall.)
    """

    def mock_which(*args, **kwargs):
        """Mock an absolute file path."""
        return args[0]

    def mock_isfile(*args, **kwargs):
        """Mock a call to `os.path.isfile()`."""
        return True

    def mock_access(*args, **kwargs):
        """Mock a call to `os.access()`."""
        return True

    def mock_subprocess(*args, **kwargs):
        """Mock a call to `subprocess.run()` with an incompatible program."""
        raise OSError

    monkeypatch.setattr(shutil, "which", mock_which)
    monkeypatch.setattr(Path, "is_file", mock_isfile)
    monkeypatch.setattr(os.path, "isfile", mock_isfile)
    monkeypatch.setattr(os, "access", mock_access)
    monkeypatch.setattr(subprocess, "run", mock_subprocess)


@pytest.fixture
def executable_missing(monkeypatch):
    """Mocks an executable path that does not point to a file."""

    def mock_which(*args, **kwargs):
        """Mock a call to `shutil.which()`, which produces an absolute file path."""
        return args[0]

    def mock_isfile(*args, **kwargs):
        """Mock a call to `os.path.isfile()`."""
        return False

    monkeypatch.setattr(shutil, "which", mock_which)  # Path(test_file_1))
    monkeypatch.setattr(Path, "is_file", mock_isfile)
    monkeypatch.setattr(os.path, "isfile", mock_isfile)


@pytest.fixture
def executable_not_executable(monkeypatch):
    """
    Mocks an executable path that does not point to an executable file,
    but does point to a file.
    """

    def mock_which(*args, **kwargs):
        """Mock an absolute file path."""
        return args[0]

    def mock_isfile(*args, **kwargs):
        """Mock a call to `os.path.isfile()`."""
        return True

    def mock_access(*args, **kwargs):
        """Mock a call to `os.access()`."""
        return False

    monkeypatch.setattr(shutil, "which", mock_which)
    monkeypatch.setattr(Path, "is_file", mock_isfile)
    monkeypatch.setattr(os.path, "isfile", mock_isfile)
    monkeypatch.setattr(os, "access", mock_access)


@pytest.fixture
def executable_without_version(monkeypatch):
    """
    Mocks an executable file for which the version can't be obtained, but
    which runs without incident.
    """

    def mock_which(*args, **kwargs):
        """Mock an absolute file path."""
        return args[0]

    def mock_isfile(*args, **kwargs):
        """Mock a call to `os.path.isfile()`."""
        return True

    def mock_access(*args, **kwargs):
        """Mock a call to `os.access()`."""
        return True

    def mock_subprocess(*args, **kwargs):
        """Mock a call to `subprocess.run()`."""
        return MockProcess(b"mock bytes", b"mock bytes")

    def mock_search(*args, **kwargs):
        """Mock a call to `re.search()`."""
        return MockMatch()

    monkeypatch.setattr(shutil, "which", mock_which)
    monkeypatch.setattr(Path, "is_file", mock_isfile)
    monkeypatch.setattr(os.path, "isfile", mock_isfile)
    monkeypatch.setattr(os, "access", mock_access)
    monkeypatch.setattr(subprocess, "run", mock_subprocess)
    monkeypatch.setattr(re, "search", mock_search)


@pytest.fixture
def fragment_length():
    """Fragment size for ANIb-related analyses."""
    return FRAGSIZE


@pytest.fixture
<<<<<<< HEAD
def mock_get_nucmer_3_version(monkeypatch):
    """Mock the output from NUCmer <= 3's version flag."""

    def mock_which(*args, **kwargs):
        """Mock an absolute file path."""
        return args[0]

    def mock_isfile(*args, **kwargs):
        """Mock a call to `os.path.isfile()`."""
        return True

    def mock_access(*args, **kwargs):
        """Mock a call to `os.access()`."""
        return True

    def mock_subprocess(*args, **kwargs):
        """Mock a call to `subprocess.run()`."""
        return MockProcess(
            stdout=b"",
            stderr=b"nucmer \nNUCmer (NUCleotide MUMmer) version 3.1\n    \n",
        )

    def mock_system(*args, **kwargs):
        """Mock a call to `platform.system()`."""
        return "Darwin"

    monkeypatch.setattr(shutil, "which", mock_which)
    monkeypatch.setattr(Path, "is_file", mock_isfile)
    monkeypatch.setattr(os.path, "isfile", mock_isfile)
    monkeypatch.setattr(os, "access", mock_access)
    monkeypatch.setattr(subprocess, "run", mock_subprocess)
    monkeypatch.setattr(platform, "system", mock_system)


@pytest.fixture
def mock_get_nucmer_4_version(monkeypatch):
    """Mock the output from NUCmer 4's version flag."""

    def mock_which(*args, **kwargs):
        """Mock an absolute file path."""
        return args[0]

    def mock_isfile(*args, **kwargs):
        """Mock a call to `os.path.isfile()`."""
        return True

    def mock_access(*args, **kwargs):
        """Mock a call to `os.access()`."""
        return True

    def mock_subprocess(*args, **kwargs):
        """Mock a call to `subprocess.run()`."""
        return MockProcess(stdout=b"4.0.0rc1\n", stderr=b"")

    def mock_system(*args, **kwargs):
        """Mock a call to `platform.system()`."""
        return "Darwin"

    monkeypatch.setattr(shutil, "which", mock_which)
    monkeypatch.setattr(Path, "is_file", mock_isfile)
    monkeypatch.setattr(os.path, "isfile", mock_isfile)
    monkeypatch.setattr(os, "access", mock_access)
    monkeypatch.setattr(subprocess, "run", mock_subprocess)
    monkeypatch.setattr(platform, "system", mock_system)
=======
def unsorted_genomes(dir_anim_in):
    """Tests ordering of genome names in output file names for asymmetric analyses."""
    dir_anim_in = str(dir_anim_in)
    return (MockGenome(f"{dir_anim_in}/second"), MockGenome(f"{dir_anim_in}/first"))
>>>>>>> c0fdf6d9


@pytest.fixture
def mock_legacy_single_genome_dl(monkeypatch):
    """Mocks remote database calls for single-genome downloads.

    This masks calls to functions in genbank_get_genomes_by_taxon, for safe testing.

    This will be deprecated once the genbank_get_genomes_by_taxon.py script is
    converted to use the pyani.download module.
    """

    def mock_asmuids(*args, **kwargs):
        """Mock genbank_get_genomes_by_taxon.get_asm_uids()."""
        return ["32728"]

    def mock_ncbi_asm(*args, **kwargs):
        """Mock genbank_get_genomes_by_taxon.get_ncbi_asm()."""
        return (
            Path(
                "tests/test_output/legacy_scripts/C_blochmannia_legacy/GCF_000011605.1_ASM1160v1_genomic.fna"
            ),
            "8b0cab310cb638c977d453ff06eceb64\tGCF_000011605.1_ASM1160v1_genomic\tPectobacterium atrosepticum",
            "8b0cab310cb638c977d453ff06eceb64\tGCF_000011605.1_ASM1160v1_genomic\tP. atrosepticum SCRI1043",
            "GCF_000011605.1",
        )

    monkeypatch.setattr(genbank_get_genomes_by_taxon, "get_asm_uids", mock_asmuids)
    monkeypatch.setattr(genbank_get_genomes_by_taxon, "get_ncbi_asm", mock_ncbi_asm)


@pytest.fixture
def mock_single_genome_dl(monkeypatch):
    """Mocks remote database calls for single-genome downloads.

    This masks calls to the download module, for safe testing.
    """

    def mock_asmuids(*args, **kwargs):
        """Mock download.get_asm_uids()."""
        return ASMIDs("txid218491[Organism:exp]", 1, ["32728"])

    def mock_ncbi_esummary(*args, **kwargs):
        """Mock download.get_ncbi_esummary()."""
        return (
            {
                "Taxid": "218491",
                "SpeciesTaxid": "29471",
                "AssemblyAccession": "GCF_000011605.1",
                "AssemblyName": "ASM1160v1",
                "SpeciesName": "Pectobacterium atrosepticum",
            },
            "GCF_000011605.1_ASM1160v1",
        )

    def mock_genome_hash(*args, **kwargs):
        """Mock download.retrieve_genome_and_hash()."""
        return DLStatus(
            "ftp://ftp.ncbi.nlm.nih.gov/dummy_genomic.fna.gz",
            "ftp://ftp.ncbi.nlm.nih.gov/dummy/md5checksums.txt",
            FIXTUREPATH
            / "single_genome_download"
            / "GCF_000011605.1_ASM1160v1_genomic.fna.gz",
            FIXTUREPATH / "single_genome_download/GCF_000011605.1_ASM1160v1_hashes.txt",
            False,
            None,
        )

    monkeypatch.setattr(download, "get_asm_uids", mock_asmuids)
    monkeypatch.setattr(download, "get_ncbi_esummary", mock_ncbi_esummary)
    monkeypatch.setattr(download, "retrieve_genome_and_hash", mock_genome_hash)


@pytest.fixture
def nucmer_available():
    """Test that nucmer is available."""
    cmd = [str(NUCMER_DEFAULT), "--version"]
    try:
        result = subprocess.run(
            cmd, shell=False, stdout=subprocess.PIPE, stderr=subprocess.PIPE, check=True
        )
    except OSError:
        return False
    return result.stderr[:6] == b"nucmer"


@pytest.fixture
def path_file_two():
    """Path to two arbitrary filenames."""
    return [Path(f"file{_:d}.fna") for _ in range(1, 3)]


@pytest.fixture
def path_file_four():
    """Path to four arbitrary filenames."""
    return [Path(f"file{_:d}.fna") for _ in range(1, 5)]


@pytest.fixture
def path_fixtures_base():
    """Base path to fixture data folders."""
    return FIXTUREPATH


@pytest.fixture
def path_fna(dir_seq):
    """Path to one .fna sequence file from dir_seq."""
    fnapaths = [_ for _ in dir_seq.iterdir() if _.is_file() and _.suffix == ".fna"]
    return fnapaths[0]


@pytest.fixture
def path_fna_two(dir_seq):
    """Paths to two .fna sequence file in dir_seq."""
    fnapaths = [_ for _ in dir_seq.iterdir() if _.is_file() and _.suffix == ".fna"]
    return fnapaths[:2]


@pytest.fixture
def path_fna_all(dir_seq):
    """Paths to all .fna sequence file in dir_seq."""
    return [_ for _ in dir_seq.iterdir() if _.is_file() and _.suffix == ".fna"]


@pytest.fixture(autouse=True)
def skip_by_unavailable_executable(
    request, blastall_available, blastn_available, nucmer_available
):
    """Skip test if executable is unavailable.

    Use with @pytest.mark.skip_if_exe_missing("executable") decorator.
    """
    if request.node.get_closest_marker("skip_if_exe_missing"):
        exe_name = request.node.get_closest_marker("skip_if_exe_missing").args[0]
        tests = {
            "blastall": blastall_available,
            "blastn": blastn_available,
            "nucmer": nucmer_available,
        }
        try:
            if not tests[exe_name]:
                pytest.skip(f"Skipped as {exe_name} not available")
        except KeyError:  # Unknown executables are ignored
            pytest.skip(f"Executable {exe_name} not recognised")<|MERGE_RESOLUTION|>--- conflicted
+++ resolved
@@ -275,7 +275,6 @@
 
 
 @pytest.fixture
-<<<<<<< HEAD
 def mock_get_nucmer_3_version(monkeypatch):
     """Mock the output from NUCmer <= 3's version flag."""
 
@@ -340,12 +339,13 @@
     monkeypatch.setattr(os, "access", mock_access)
     monkeypatch.setattr(subprocess, "run", mock_subprocess)
     monkeypatch.setattr(platform, "system", mock_system)
-=======
+
+
+@pytest.fixture
 def unsorted_genomes(dir_anim_in):
     """Tests ordering of genome names in output file names for asymmetric analyses."""
     dir_anim_in = str(dir_anim_in)
     return (MockGenome(f"{dir_anim_in}/second"), MockGenome(f"{dir_anim_in}/first"))
->>>>>>> c0fdf6d9
 
 
 @pytest.fixture
