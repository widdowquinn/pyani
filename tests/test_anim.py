#!/usr/bin/env python
# -*- coding: utf-8 -*-
# (c) The James Hutton Institute 2017-2019
# (c) University of Strathclyde 2019-2022
# Author: Leighton Pritchard
#
# Contact:
# leighton.pritchard@strath.ac.uk
#
# Leighton Pritchard,
# Strathclyde Institute for Pharmacy and Biomedical Sciences,
# 161 Cathedral Street,
# Glasgow,
# G4 0RE
# Scotland,
# UK
#
# The MIT License
#
# Copyright (c) 2017-2019 The James Hutton Institute
# Copyright (c) 2019-2022 University of Strathclyde
#
# Permission is hereby granted, free of charge, to any person obtaining a copy
# of this software and associated documentation files (the "Software"), to deal
# in the Software without restriction, including without limitation the rights
# to use, copy, modify, merge, publish, distribute, sublicense, and/or sell
# copies of the Software, and to permit persons to whom the Software is
# furnished to do so, subject to the following conditions:
#
# The above copyright notice and this permission notice shall be included in
# all copies or substantial portions of the Software.
#
# THE SOFTWARE IS PROVIDED "AS IS", WITHOUT WARRANTY OF ANY KIND, EXPRESS OR
# IMPLIED, INCLUDING BUT NOT LIMITED TO THE WARRANTIES OF MERCHANTABILITY,
# FITNESS FOR A PARTICULAR PURPOSE AND NONINFRINGEMENT. IN NO EVENT SHALL THE
# AUTHORS OR COPYRIGHT HOLDERS BE LIABLE FOR ANY CLAIM, DAMAGES OR OTHER
# LIABILITY, WHETHER IN AN ACTION OF CONTRACT, TORT OR OTHERWISE, ARISING FROM,
# OUT OF OR IN CONNECTION WITH THE SOFTWARE OR THE USE OR OTHER DEALINGS IN
# THE SOFTWARE.
"""Test anim.py module.

These tests are intended to be run from the repository root using:

pytest -v
"""
import sys

from pathlib import Path
from typing import List, NamedTuple, Tuple

import pandas as pd
import pytest
import unittest

from pandas.testing import assert_frame_equal

from pyani import anim, pyani_files


class DeltaDir(NamedTuple):

    """Convenience struct for MUMmer .delta file and associated parsed output."""

    seqdir: Path
    deltadir: Path
    deltaresult: pd.DataFrame


class DeltaParsed(NamedTuple):

    """Convenience struct for MUMmer .delta file and associated parsed output."""

    filename: Path
    data: Tuple[int]


class MUMmerExample(NamedTuple):

    """Convenience struct for MUMmer command-line examples."""

    infiles: List[Path]
    ncmds: List[str]
    fcmds: List[str]


@pytest.fixture
def delta_output_dir(dir_anim_in):
    """Namedtuple of example MUMmer .delta file output."""
    return DeltaDir(
        dir_anim_in / "sequences",
        dir_anim_in / "deltadir",
        pd.read_csv(dir_anim_in / "dataframes" / "deltadir_result.csv", index_col=0),
    )


@pytest.fixture
def deltafile_parsed(dir_anim_in):
    """Example parsed deltafile data."""
    return DeltaParsed(dir_anim_in / "test.delta", (4074148, 2191))


@pytest.fixture
def mummer_cmds_four(path_file_four):
    """Example MUMmer commands (four files)."""
    return MUMmerExample(
        path_file_four,
        [
<<<<<<< HEAD
            "nucmer --mum --noextend -p nucmer_output/file1_vs_file2 file1.fna file2.fna",
            "nucmer --mum --noextend -p nucmer_output/file1_vs_file3 file1.fna file3.fna",
            "nucmer --mum --noextend -p nucmer_output/file1_vs_file4 file1.fna file4.fna",
            "nucmer --mum --noextend -p nucmer_output/file2_vs_file3 file2.fna file3.fna",
            "nucmer --mum --noextend -p nucmer_output/file2_vs_file4 file2.fna file4.fna",
            "nucmer --mum --noextend -p nucmer_output/file3_vs_file4 file3.fna file4.fna",
=======
            "nucmer --mum -p nucmer_output/file1/file1_vs_file2 file1.fna file2.fna",
            "nucmer --mum -p nucmer_output/file1/file1_vs_file3 file1.fna file3.fna",
            "nucmer --mum -p nucmer_output/file1/file1_vs_file4 file1.fna file4.fna",
            "nucmer --mum -p nucmer_output/file2/file2_vs_file3 file2.fna file3.fna",
            "nucmer --mum -p nucmer_output/file2/file2_vs_file4 file2.fna file4.fna",
            "nucmer --mum -p nucmer_output/file3/file3_vs_file4 file3.fna file4.fna",
>>>>>>> 62949c49
        ],
        [
            (
                "delta_filter_wrapper.py delta-filter -1 "
                "nucmer_output/file1/file1_vs_file2.delta "
                "nucmer_output/file1/file1_vs_file2.filter"
            ),
            (
                "delta_filter_wrapper.py delta-filter -1 "
                "nucmer_output/file1/file1_vs_file3.delta "
                "nucmer_output/file1/file1_vs_file3.filter"
            ),
            (
                "delta_filter_wrapper.py delta-filter -1 "
                "nucmer_output/file1/file1_vs_file4.delta "
                "nucmer_output/file1/file1_vs_file4.filter"
            ),
            (
                "delta_filter_wrapper.py delta-filter -1 "
                "nucmer_output/file2/file2_vs_file3.delta "
                "nucmer_output/file2/file2_vs_file3.filter"
            ),
            (
                "delta_filter_wrapper.py delta-filter -1 "
                "nucmer_output/file2/file2_vs_file4.delta "
                "nucmer_output/file2/file2_vs_file4.filter"
            ),
            (
                "delta_filter_wrapper.py delta-filter -1 "
                "nucmer_output/file3/file3_vs_file4.delta "
                "nucmer_output/file3/file3_vs_file4.filter"
            ),
        ],
    )


# Create object for accessing unittest assertions
assertions = unittest.TestCase("__init__")


# Test get_version()
# Test case 0: no executable location is specified
def test_get_version_nonetype():
    """Test behaviour when no location for the executable is given."""
    test_file_0 = None

    assert anim.get_version(test_file_0) == f"{test_file_0} is not found in $PATH"


# Test case 1: there is no executable
def test_get_version_no_exe(executable_missing):
    """Test behaviour when there is no file at the specified executable location."""
    test_file_1 = Path("/non/existent/nucmer")
    assert anim.get_version(test_file_1) == f"No nucmer at {test_file_1}"


# Test case 2: there is a file, but it is not executable
def test_get_version_exe_not_executable(executable_not_executable):
    """Test behaviour when the file at the executable location is not executable."""
    test_file_2 = Path("/non/executable/nucmer")
    assert (
        anim.get_version(test_file_2)
        == f"nucmer exists at {test_file_2} but not executable"
    )


# Test case 3: there is an executable file, but the version can't be retrieved
def test_get_version_exe_no_version(executable_without_version):
    """Test behaviour when the version for the executable can not be retrieved."""
    test_file_3 = Path("/missing/version/nucmer")
    assert (
        anim.get_version(test_file_3)
        == f"nucmer exists at {test_file_3} but could not retrieve version"
    )


# Test regex for different NUCmer versions
def test_get_version_nucmer_3(mock_get_nucmer_3_version):
    """Tests the regex that gets the version number for NUCmer <= 3."""
    fake_nucmer_3 = Path("/fake/nucmer3/executable")

    assert anim.get_version(fake_nucmer_3) == f"Darwin_3.1 ({fake_nucmer_3})"


def test_get_version_nucmer_4(mock_get_nucmer_4_version):
    """Tests the regex that gets the version number for NUCmer 4."""
    fake_nucmer_4 = Path("/fake/nucmer4/executable")

    assert anim.get_version(fake_nucmer_4) == f"Darwin_4.0.0rc1 ({fake_nucmer_4})"


# Test .delta output file processing
def test_deltadir_parsing(delta_output_dir):
    """Process test directory of .delta files into ANIResults."""
    seqfiles = pyani_files.get_fasta_files(delta_output_dir.seqdir)
    orglengths = pyani_files.get_sequence_lengths(seqfiles)
    result = anim.process_deltadir(delta_output_dir.deltadir, orglengths)
    assert_frame_equal(
        result.percentage_identity.sort_index(axis=1).sort_index(),
        delta_output_dir.deltaresult.sort_index(axis=1).sort_index(),
    )


def test_deltafile_parsing(deltafile_parsed):
    """Check parsing of test NUCmer .delta/.filter file."""
    result = anim.parse_delta(deltafile_parsed.filename)
    assert result == deltafile_parsed.data


# Test MUMmer command generation
def test_maxmatch_single(tmp_path, path_file_two):
    """Generate NUCmer command line with maxmatch."""
    ncmd, _ = anim.construct_nucmer_cmdline(
        path_file_two[0], path_file_two[1], outdir=tmp_path, maxmatch=True
    )
    dir_nucmer = tmp_path / "nucmer_output"
    expected = (
<<<<<<< HEAD
        "nucmer --maxmatch --noextend -p "
        f"{dir_nucmer / str(path_file_two[0].stem + '_vs_' + path_file_two[1].stem)} "
=======
        "nucmer --maxmatch -p "
        f"{dir_nucmer / str(path_file_two[0].stem ) / str(path_file_two[0].stem + '_vs_' + path_file_two[1].stem)} "
>>>>>>> 62949c49
        f"{path_file_two[0]} {path_file_two[1]}"
    )
    sys.stdout.write(f"test_maxmatch_single(): {ncmd}\n")
    sys.stdout.write(f"expected(): {expected}")
    assert ncmd == expected


def test_mummer_multiple(mummer_cmds_four):
    """Generate multiple abstract NUCmer/delta-filter command-lines.

    Tests that all the input files are correctly-paired
    """
    cmds = anim.generate_nucmer_commands(mummer_cmds_four.infiles)
    print(f"\n{cmds}")
    print((mummer_cmds_four.ncmds, mummer_cmds_four.fcmds))
    assert cmds == (mummer_cmds_four.ncmds, mummer_cmds_four.fcmds)


def test_mummer_single(tmp_path, path_file_two):
    """Generate single NUCmer/delta-filter command-line."""
    cmds = anim.construct_nucmer_cmdline(
        path_file_two[0], path_file_two[1], outdir=tmp_path
    )
    dir_nucmer = tmp_path / "nucmer_output"
    outprefix = (
        dir_nucmer
        / str(path_file_two[0].stem)
        / str(path_file_two[0].stem + "_vs_" + path_file_two[1].stem)
    )
    expected = (
<<<<<<< HEAD
        (
            "nucmer --mum --noextend -p "
            f"{dir_nucmer / str(path_file_two[0].stem + '_vs_' + path_file_two[1].stem)} "
            f"{path_file_two[0]} {path_file_two[1]}"
        ),
        (
            "delta_filter_wrapper.py delta-filter -1 "
            f"{dir_nucmer / str(path_file_two[0].stem + '_vs_' + path_file_two[1].stem + '.delta')} "
            f"{dir_nucmer / str(path_file_two[0].stem + '_vs_' + path_file_two[1].stem + '.filter')}"
        ),
=======
        f"nucmer --mum -p {outprefix} {path_file_two[0]} {path_file_two[1]}",
        f"delta_filter_wrapper.py delta-filter -1 {outprefix}.delta {outprefix}.filter",
>>>>>>> 62949c49
    )
    sys.stdout.write(f"test_mummer_single(): {cmds}")
    assert cmds == expected


def test_mummer_job_generation(mummer_cmds_four):
    """Generate dependency tree of NUCmer/delta-filter jobs.

    Tests that the correct dependency graph and naming scheme is produced.
    """
    joblist = anim.generate_nucmer_jobs(mummer_cmds_four.infiles, jobprefix="test")
    assert len(joblist) == 6

    for idx, job in enumerate(joblist):
        assert job.name == "test_%06d-f" % idx  # filter job name
        assert len(job.dependencies) == 1  # has NUCmer job
        assert job.dependencies[0].name == "test_%06d-n" % idx


def test_genome_sorting(tmp_path, unsorted_genomes):
    second, first = [Path(_.path) for _ in unsorted_genomes]
    outprefix = f"{tmp_path}/nucmer_output/{first.stem}/{first.stem}_vs_{second.stem}"
    expected = (
        f"nucmer --mum -p {outprefix} {first} {second}",
        f"delta_filter_wrapper.py delta-filter -1 {outprefix}.delta {outprefix}.filter",
    )
    nucmercmd, filtercmd = anim.construct_nucmer_cmdline(second, first, tmp_path)
    assert (nucmercmd, filtercmd) == expected<|MERGE_RESOLUTION|>--- conflicted
+++ resolved
@@ -105,21 +105,12 @@
     return MUMmerExample(
         path_file_four,
         [
-<<<<<<< HEAD
-            "nucmer --mum --noextend -p nucmer_output/file1_vs_file2 file1.fna file2.fna",
-            "nucmer --mum --noextend -p nucmer_output/file1_vs_file3 file1.fna file3.fna",
-            "nucmer --mum --noextend -p nucmer_output/file1_vs_file4 file1.fna file4.fna",
-            "nucmer --mum --noextend -p nucmer_output/file2_vs_file3 file2.fna file3.fna",
-            "nucmer --mum --noextend -p nucmer_output/file2_vs_file4 file2.fna file4.fna",
-            "nucmer --mum --noextend -p nucmer_output/file3_vs_file4 file3.fna file4.fna",
-=======
-            "nucmer --mum -p nucmer_output/file1/file1_vs_file2 file1.fna file2.fna",
-            "nucmer --mum -p nucmer_output/file1/file1_vs_file3 file1.fna file3.fna",
-            "nucmer --mum -p nucmer_output/file1/file1_vs_file4 file1.fna file4.fna",
-            "nucmer --mum -p nucmer_output/file2/file2_vs_file3 file2.fna file3.fna",
-            "nucmer --mum -p nucmer_output/file2/file2_vs_file4 file2.fna file4.fna",
-            "nucmer --mum -p nucmer_output/file3/file3_vs_file4 file3.fna file4.fna",
->>>>>>> 62949c49
+            "nucmer --mum --noextend -p nucmer_output/file1/file1_vs_file2 file1.fna file2.fna",
+            "nucmer --mum --noextend -p nucmer_output/file1/file1_vs_file3 file1.fna file3.fna",
+            "nucmer --mum --noextend -p nucmer_output/file1/file1_vs_file4 file1.fna file4.fna",
+            "nucmer --mum --noextend -p nucmer_output/file2/file2_vs_file3 file2.fna file3.fna",
+            "nucmer --mum --noextend -p nucmer_output/file2/file2_vs_file4 file2.fna file4.fna",
+            "nucmer --mum --noextend -p nucmer_output/file3/file3_vs_file4 file3.fna file4.fna",
         ],
         [
             (
@@ -237,13 +228,8 @@
     )
     dir_nucmer = tmp_path / "nucmer_output"
     expected = (
-<<<<<<< HEAD
         "nucmer --maxmatch --noextend -p "
-        f"{dir_nucmer / str(path_file_two[0].stem + '_vs_' + path_file_two[1].stem)} "
-=======
-        "nucmer --maxmatch -p "
         f"{dir_nucmer / str(path_file_two[0].stem ) / str(path_file_two[0].stem + '_vs_' + path_file_two[1].stem)} "
->>>>>>> 62949c49
         f"{path_file_two[0]} {path_file_two[1]}"
     )
     sys.stdout.write(f"test_maxmatch_single(): {ncmd}\n")
@@ -274,21 +260,16 @@
         / str(path_file_two[0].stem + "_vs_" + path_file_two[1].stem)
     )
     expected = (
-<<<<<<< HEAD
         (
             "nucmer --mum --noextend -p "
-            f"{dir_nucmer / str(path_file_two[0].stem + '_vs_' + path_file_two[1].stem)} "
+            f"{outprefix} "
             f"{path_file_two[0]} {path_file_two[1]}"
         ),
         (
             "delta_filter_wrapper.py delta-filter -1 "
-            f"{dir_nucmer / str(path_file_two[0].stem + '_vs_' + path_file_two[1].stem + '.delta')} "
-            f"{dir_nucmer / str(path_file_two[0].stem + '_vs_' + path_file_two[1].stem + '.filter')}"
+            f"{outprefix}.delta' "
+            f"{outprefix}.filter"
         ),
-=======
-        f"nucmer --mum -p {outprefix} {path_file_two[0]} {path_file_two[1]}",
-        f"delta_filter_wrapper.py delta-filter -1 {outprefix}.delta {outprefix}.filter",
->>>>>>> 62949c49
     )
     sys.stdout.write(f"test_mummer_single(): {cmds}")
     assert cmds == expected
