# Python CircleCI 2.0 configuration file
#
# Check https://circleci.com/docs/2.0/language-python/ for more details
#
version: 2.1

orbs:
  codecov: codecov/codecov@1.0.5

workflows:
  version: 2.1
  test:
    jobs:
      - test-3_9
      - test-3_8
      - test-3_7
      - test-3_6
  weekly:
    triggers:
      - schedule:
          cron: "0 0 * * 6"
          filters:
            branches:
              only:
                - master
    jobs:
      - test-3_9
      - test-3_8
      - test-3_7
      - test-3_6

jobs:
  test-3_8: &test-template
    docker:
      - image: circleci/python:3.8.9

    working_directory: ~/repo

    steps:
      - checkout

      - restore_cache:
          keys:
            - pyani-dependencies-pip-{{ .Branch }}-{{ checksum "requirements.txt" }}-{{ checksum "requirements-dev.txt" }}-{{ checksum "requirements-pip.txt" }}
            - pyani-dependencies-pip-

      - run:
          name: update apt-get
          command: |
            sudo apt-get update --allow-releaseinfo-change
            sudo apt-get upgrade
      - run:
          name: install third-party tools
          command: |
            sudo apt-get install csh mummer ncbi-blast+
      - run:
          name: install legacy BLAST
          command: |
            curl -o legacy_blast.tar.gz ftp://ftp.ncbi.nlm.nih.gov/blast/executables/legacy.NOTSUPPORTED/2.2.26/blast-2.2.26-x64-linux.tar.gz
            tar -zxf legacy_blast.tar.gz
            echo 'export PATH=$PWD/blast-2.2.26/bin:$PATH' >> $BASH_ENV
            source $BASH_ENV
      - run:
          name: install fastANI
          command: |
            wget https://github.com/ParBLiSS/FastANI/releases/download/v1.33/fastANI-Linux64-v1.33.zip
            unzip fastANI-Linux64-v1.33.zip
            echo 'export PATH=$PWD:$PATH' >> $BASH_ENV
            source $BASH_ENV
            fastANI -h
      - run:
           name: install sqlite3
           command: |
             wget https://github.com/sqlite/sqlite/archive/refs/tags/version-3.36.0.tar.gz
             tar xzf version-3.36.0.tar.gz    ;#  Unpack the source tree into "sqlite"
             mkdir bld                ;#  Build will occur in a sibling directory
             cd bld                   ;#  Change to the build directory
             ../sqlite-version-3.36.0/configure      ;#  Run the configure script
             make                     ;#  Run the makefile.
             make sqlite3.c           ;#  Build the "amalgamation" source file
             make test                ;#  Run some tests (requires Tcl)
             ls
             echo 'export PATH=$PWD/sqlite3:$PATH' >> $BASH_ENV
             source $BASH_ENV
<<<<<<< HEAD
             # cd
             # sqlite3 -help
=======
             cd
             sqlite -h

>>>>>>> 1a549e47

      - run:
          name: install dependencies
          command: |
            python3 -m venv venv
            . venv/bin/activate
            pip install --upgrade pip setuptools virtualenv
            pip install -r requirements.txt
            pip install -r requirements-dev.txt
            pip install -r requirements-pip.txt

      - save_cache:
          paths:
            - ./venv
          key: pyani-dependencies-pip-{{ .Branch }}-{{ checksum "requirements.txt" }}-{{ checksum "requirements-dev.txt" }}-{{ checksum "requirements-pip.txt" }}

      - run:
          name: install pyani
          command: |
            . venv/bin/activate
            pip install -e .  # Install the repo as a package

      - run:
          name: run tests
          command: |
            . venv/bin/activate
            pytest -v --cov=pyani --cov-report xml:.coverage.xml

      - store_artifacts:
          path: tests/test_output
          destination: tests/test_output
      - store_artifacts:
          path: .coverage.xml
          destination: .coverage.xml

      - codecov/upload:
          file: .coverage.xml

  test-3_6:
    <<: *test-template
    docker:
      - image: circleci/python:3.6.9
  test-3_7:
    <<: *test-template
    docker:
      - image: circleci/python:3.7.10
  test-3_9:
    <<: *test-template
    docker:
      - image: circleci/python:3.9.5<|MERGE_RESOLUTION|>--- conflicted
+++ resolved
@@ -82,14 +82,8 @@
              ls
              echo 'export PATH=$PWD/sqlite3:$PATH' >> $BASH_ENV
              source $BASH_ENV
-<<<<<<< HEAD
              # cd
              # sqlite3 -help
-=======
-             cd
-             sqlite -h
-
->>>>>>> 1a549e47
 
       - run:
           name: install dependencies
