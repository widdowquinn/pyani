--- conflicted
+++ resolved
@@ -86,11 +86,12 @@
         args = parse_cmdline()
     else:
         args = parse_cmdline(argv)
+
     # Catch execution with no arguments
-<<<<<<< HEAD
-    if len(sys.argv) == 1:
+    if len(sys.argv) == 1 and argv is None:
         sys.stderr.write(f"{VERSION_INFO}\n")
         return 0
+    
     # Catch requests for citation and version information
     if sys.argv[1].startswith("-"):
         if args.citation:
@@ -100,11 +101,6 @@
         if args.version:
             sys.stderr.write(f"{VERSION_INFO}\n")
             return 0
-=======
-    if len(sys.argv) == 1 and argv is None:
-        sys.stderr.write("pyani version: {0}\n".format(__version__))
->>>>>>> 69c6039a
-        return 0
 
     # Set up logging
     time0 = time.time()
