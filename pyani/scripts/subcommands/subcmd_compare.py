from argparse import Namespace
from pathlib import Path
from typing import Any, NamedTuple, Dict, List, Set
from itertools import combinations, permutations

import logging
import multiprocessing

import pandas as pd
import matplotlib.pyplot as plt

from pyani import pyani_config, pyani_graphics
from pyani.pyani_tools import termcolor, MatrixData
from pyani.pyani_orm import (
    PyaniORMException,
    get_session,
    get_matrix_classes_for_run,
    get_matrix_labels_for_run,
    Comparison,
    Run,
    rungenome,
)
from pyani.pyani_graphics.sns import get_clustermap, get_colorbar
<<<<<<< HEAD


=======
from pathlib import Path
import multiprocessing
>>>>>>> 428d7fdb
import sys
import time

# Distribution dictionary of matrix graphics methods
GMETHODS = {"mpl": pyani_graphics.mpl.heatmap, "seaborn": pyani_graphics.sns.heatmap}
# Distribution dictionary of distribution graphics methods
DISTMETHODS = {
    "mpl": pyani_graphics.mpl.distribution,
    "seaborn": pyani_graphics.sns.distribution,
}
# Dictionary of scatter graphics methods
SMETHODS = {"seaborn": pyani_graphics.sns.scatter, "mpl": pyani_graphics.mpl.scatter}


# Convenience struct for run data
class RunData(NamedTuple):
    run_id: int
    method: str
    cmdline: str
    genomes: Set
    identity: MatrixData
    coverage: MatrixData
    aln_length: MatrixData
    sim_errors: MatrixData
    hadamard: MatrixData


# Convenience struct for a set of matrices
class RunMatrices(NamedTuple):
    identity: MatrixData
    coverage: MatrixData
    aln_length: MatrixData
    sim_errors: MatrixData
    hadamard: MatrixData


def subcmd_compare(args: Namespace):
    """Performs a comparison between two completed pyani runs. Runs
    may differ in method used, parameter values, or both.

    :param args:  Namespace, command-line arguments

    Produces a series of scatter, heatpmap, and distribution plots, and a
    summary report.

    """
    # Setup
    # Create logger
    logger = logging.getLogger(__name__)
    time0 = time.time()
    # Get run ids
    run_a, run_b = int(args.run_a), int(args.run_b)

    # Announce the analysis
    logger.info(termcolor(f"Comparing runs {run_a} and {run_b}", bold=True))

    # Get connection to existing database. This may or may not have data
    logger.debug(f"Connecting to database {args.dbpath}")
    try:
        session = get_session(args.dbpath)
    except PyaniORMException:
        logger.error(
            f"Could not connect to database {args.dbpath} (exiting)", exc_info=True
        )
        raise SystemExit(1)

    # Parse output formats
    outfmts = args.formats.split(",")
    logger.debug(f"Requested output formats: {outfmts}")

    # Get information on the runs
    runs = [run_a, run_b]
    run_dict = {}
    logger.debug(f"Getting run data from database {args.dbpath}")
    try:
        run_data = session.query(
            Run.run_id,
            Run.method,
            Run.cmdline,
            Run.df_identity,
            Run.df_coverage,
            Run.df_alnlength,
            Run.df_simerrors,
            Run.df_hadamard,
        ).filter(Run.run_id.in_(runs))
    except PyaniORMException:
        logger.error(
            f"At least one specified run not found in the database {args.dbpath} (exiting)"
        )
        raise SystemExit(1)

    # Get sets of genomes for each run and parse run data
    for run in run_data:
        genome_query = session.query(rungenome).filter_by(run_id=run.run_id)
        genome_set = set(gen for (gen, run) in genome_query)
        run_dict.update({f"{run.run_id}": parse_data(run, genome_set)})

    # Loop over pairs of runs
    for ref, query in combinations(runs, 2):
        ref, query = run_dict[str(ref)], run_dict[str(query)]
        # Find common genomes
        common = ref.genomes & query.genomes

        if not common:
            logger.error(f"No genomes in common between {ref} and {query}")
            raise SystemExit(1)
        logger.debug(f"\t...{len(common)} genomes in common between {ref} and {query}.")

        # Get matrix labels, classes
        labels = get_labels(session, ref, query)
        classes = get_classes(session, ref, query)

        # Subset matrices based on common genomes
        sub_ref = subset_matrix(common, ref)
        sub_query = subset_matrix(common, query)

        # Generate dataframes of differences for each measure
        difference_matrices = get_difference_matrices(sub_ref, sub_query)

        logger.info(
            termcolor("Matrix manipulation completed. Time taken: %.3f", bold=True),
            (time.time() - time0),
        )

        # Tetra doesn't report all of the same things

        # Create worker pool and empty command list
        pool = multiprocessing.Pool(processes=args.workers)
        plotting_commands = []

        for A, B in zip(sub_ref, sub_query):
            # Plot scatter plots for each score
            logger.info(f"{A.name}, {B.name}")
            logger.info(f"{ref.run_id}, {query.run_id}")
            plotting_commands.append(
                (get_scatter, [ref.run_id, query.run_id, A, B, outfmts, args])
            )
            # Create Bland-Altman plots

        # Send dataframes for heatmaps, scatterplots
        for matdata in difference_matrices.values():
            # Write heatmap for each results matrix
            plotting_commands.append(
                (
                    get_heatmap,
                    [ref.run_id, query.run_id, matdata, labels, classes, outfmts, args],
                )
            )
            # Plot distributions of differences to look at normality
            plotting_commands.append(
                (get_distribution, [ref.run_id, query.run_id, matdata, outfmts, args])
            )

        # Run the plotting commands
        for func, args in plotting_commands:
            # pool.apply_async(func, args, {})
            logger.info(f"{func}")

        # Close worker pool
        pool.close()
        pool.join()

        # Generate summary report


def get_metadata(session: Any, run_id: int) -> RunData:
    """Get metadata for a run in the database.

    :param session:  live SQLAlchemy session of pyani database
    :param run_id:  unique identifier for the run in question

    """
    return session.query(Run.run_id, Run.method, Run.cmdline).filter_by(run_id=run_id)


def parse_data(run, genome_set) -> RunData:
    """Get metadata for a run in the database.

    :param run:  data pertaining to one run in the database
    :param genome_set:  a set of genome_ids included in the run

    """
    return RunData(
        run.run_id,
        run.method,
        run.cmdline,
        genome_set,
        MatrixData("identity", pd.read_json(run.df_identity), {}),
        MatrixData("coverage", pd.read_json(run.df_coverage), {}),
        MatrixData("aln_length", pd.read_json(run.df_alnlength), {}),
        MatrixData("sim_errors", pd.read_json(run.df_simerrors), {}),
        MatrixData("hadamard", pd.read_json(run.df_hadamard), {}),
    )


def get_labels(session, reference, query):
    """Grab labels information for the runs.

    :param session:  live SQLAlchemy session of pyani database
    :param reference:  reference run
    :param query:  query run

    """
    labels = {}
    for run in (reference, query):
        labels.update(get_matrix_labels_for_run(session, run.run_id))
    return labels


def get_classes(session, reference, query):
    """Grab class information for the runs.

    :param session:  live SQLAlchemy session of pyani database
    :param reference:  reference run
    :param query:  query run

    """
    classes = {}
    for run in (reference, query):
        classes.update(get_matrix_classes_for_run(session, run.run_id))
    return classes


def subset_matrix(common, run):
    """Subsets a score matrix based on a set of indices."""
    return RunMatrices(
        MatrixData("identity", run.identity.data.loc[common, common], {}),
        MatrixData("coverage", run.coverage.data.loc[common, common], {}),
        MatrixData("aln_length", run.aln_length.data.loc[common, common], {}),
        MatrixData("sim_errors", run.sim_errors.data.loc[common, common], {}),
        MatrixData("hadamard", run.hadamard.data.loc[common, common], {}),
    )


def get_difference_matrices(reference, query) -> Dict:
    """Calculate difference matrices between two sets of runs.

    :param reference:  a set of score matrices to be used as the references
    :param query:  a set of score matrices to subtract from the references

    Returns a dictionary object with absolute and relative difference matrices
    as values, keyed by e.g., 'identity_diffs', 'identity_absdiffs'.
    """
    difference_matrices = {}
    difference_matrices.update(
        {
            f"{a.name}_diffs": MatrixData(f"{a.name}_diffs", a.data - b.data, {})
            for a, b in zip(reference, query)
        }
    )
    difference_matrices.update(
        {
            f"{a.name}_absdiffs": MatrixData(
                f"{a.name}_absdiffs", abs(a.data - b.data), {}
            )
            for a, b in zip(reference, query)
        }
    )
    return difference_matrices


def get_heatmap(
    run_a: int,
    run_b: int,
    matdata: MatrixData,
    result_labels: Dict,
    result_classes: Dict,
    outfmts: List[str],
    args: Namespace,
):
    """Write a single heatmap for a pyani run.

    :param run_id:  int, run_id for this run
    :param matdata:  MatrixData object for this heatmap
    :param result_labels:  dict of result labels
    :param result_classes: dict of result classes
    :param args:  Namespace for command-line arguments
    :param outfmts:  list of output formats for files
    """
    cmap = ("BuRd", matdata.data.values.min(), matdata.data.values.max())

    logger = logging.getLogger(__name__)

    logger.info(f"Creating {matdata.name} matrix heatmaps")
    logger.info(
        f"Cmap min: {matdata.data.values.min()}, cmap max: {matdata.data.values.max()}"
    )

    for fmt in outfmts:
        outfname = (
            Path(args.outdir) / f"compare_{matdata.name}_run{run_a}_run{run_b}.{fmt}"
        )
        logger.debug(f"\tWriting graphics to {outfname}")
        params = pyani_graphics.Params(cmap, result_labels, result_classes)

        # Draw heatmap
        # get_clustermap(matdata.data, params, "")
        GMETHODS["seaborn"](
            matdata.data,
            outfname,
            title=f"compare_{matdata.name}_run{run_a}_run{run_b}",
            params=params,
        )

    # Be tidy with matplotlib caches
    plt.close("all")


def get_distribution(
    run_a: int,
    run_b: int,
    matdata: MatrixData,
    outfmts: List[str],
    args: Namespace,
) -> None:
    """Write distribution plots for each matrix type.

    :param run_id:  int, run_id for this run
    :param matdata:  MatrixData object for this distribution plot
    :param args:  Namespace for command-line arguments
    :param outfmts:  list of output formats for files
    """
    logger = logging.getLogger(__name__)

    logger.info(f"Writing distribution plot for {matdata.name} matrix")
    for fmt in outfmts:
        outfname = (
            Path(args.outdir)
            / f"distribution_{matdata.name}_run{run_a}_run{run_b}.{fmt}"
        )
        logger.debug(f"\tWriting graphics to {outfname}")
        DISTMETHODS[args.method](
            matdata.data,
            outfname,
            matdata.name,
            title=f"compare_{matdata.name}_run{run_a}_run{run_b}",
        )


def get_scatter(
    run_a: int,
    run_b: int,
    matdata1: MatrixData,
    matdata2: MatrixData,
    outfmts: List[str],
    args: Namespace,
) -> None:
    """Write a single scatterplot for a pyani run.

    :param run_a:  int, run_id for the reference
    :param run_b:  int, run_id for the query
    :param matdata1:  MatrixData object for this scatterplot
    :param matdata2:  MatrixData object for this scatterplot
    :param result_labels:  dict of result labels
    :param result_classes: dict of result classes
    :param args:  Namespace for command-line arguments
    :param outfmts:  list of output formats for files
    """
    logger = logging.getLogger(__name__)
    sys.stderr.write("Grapevine Fires\n")
    sys.stderr.write(f"Writing {matdata1.name} vs {matdata2.name} scatterplot\n")
    extreme = max(abs(matdata1.data.values.min()), abs(matdata1.data.values.max()))
    cmap = ("BuRd", extreme * -1, extreme)
    for fmt in outfmts:
        outfname = (
            Path(args.outdir)
            / f"scatter_{matdata1.name}_run{run_a}_vs_{matdata2.name}_run{run_b}.{fmt}"
        )
        sys.stderr.write(f"{outfname}\n")
        logger.debug("\tWriting graphics to %s", outfname)
        params = pyani_graphics.Params(cmap, {}, {})
        # Draw scatterplot
        sys.stderr.write(f"{SMETHODS[args.method]}")
        SMETHODS[args.method](
            matdata1.data,
            matdata2.data,
            outfname,
            f"{matdata1.name}_{run_a}",
            f"{matdata2.name}_{run_b}",
            title=f"{matdata1.name.title()} run {run_a} vs {matdata2.name.title()} run {run_b}",
            params=params,
        )

        # Be tidy with matplotlib caches
        # plt.close("all")<|MERGE_RESOLUTION|>--- conflicted
+++ resolved
@@ -21,13 +21,6 @@
     rungenome,
 )
 from pyani.pyani_graphics.sns import get_clustermap, get_colorbar
-<<<<<<< HEAD
-
-
-=======
-from pathlib import Path
-import multiprocessing
->>>>>>> 428d7fdb
 import sys
 import time
 
