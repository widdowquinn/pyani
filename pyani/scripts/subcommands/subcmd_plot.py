#!/usr/bin/env python3
# -*- coding: utf-8 -*-
# (c) The James Hutton Institute 2017-2019
# (c) University of Strathclyde 2019-2022
# Author: Leighton Pritchard
#
# Contact:
# leighton.pritchard@strath.ac.uk
#
# Leighton Pritchard,
# Strathclyde Institute for Pharmacy and Biomedical Sciences,
# 161 Cathedral Street,
# Glasgow,
# G4 0RE
# Scotland,
# UK
#
# The MIT License
#
# Copyright (c) 2017-2019 The James Hutton Institute
# Copyright (c) 2019-2022 University of Strathclyde
#
# Permission is hereby granted, free of charge, to any person obtaining a copy
# of this software and associated documentation files (the "Software"), to deal
# in the Software without restriction, including without limitation the rights
# to use, copy, modify, merge, publish, distribute, sublicense, and/or sell
# copies of the Software, and to permit persons to whom the Software is
# furnished to do so, subject to the following conditions:
#
# The above copyright notice and this permission notice shall be included in
# all copies or substantial portions of the Software.
#
# THE SOFTWARE IS PROVIDED "AS IS", WITHOUT WARRANTY OF ANY KIND, EXPRESS OR
# IMPLIED, INCLUDING BUT NOT LIMITED TO THE WARRANTIES OF MERCHANTABILITY,
# FITNESS FOR A PARTICULAR PURPOSE AND NONINFRINGEMENT. IN NO EVENT SHALL THE
# AUTHORS OR COPYRIGHT HOLDERS BE LIABLE FOR ANY CLAIM, DAMAGES OR OTHER
# LIABILITY, WHETHER IN AN ACTION OF CONTRACT, TORT OR OTHERWISE, ARISING FROM,
# OUT OF OR IN CONNECTION WITH THE SOFTWARE OR THE USE OR OTHER DEALINGS IN
# THE SOFTWARE.
"""Provides the plot subcommand for pyani."""

import logging
import os
import multiprocessing

from argparse import Namespace
from pathlib import Path
from typing import Dict, List

import matplotlib.pyplot as plt
import pandas as pd

from pyani import pyani_config, pyani_orm, pyani_graphics
from pyani.pyani_tools import termcolor, MatrixData

# Distribution dictionary of matrix graphics methods
GMETHODS = {"mpl": pyani_graphics.mpl.heatmap, "seaborn": pyani_graphics.sns.heatmap}
SMETHODS = {"mpl": pyani_graphics.mpl.scatter, "seaborn": pyani_graphics.sns.scatter}
# TMETHODS = {"seaborn": pyani_graphics.seaborn.}
# Distribution dictionary of distribution graphics methods
DISTMETHODS = {
    "mpl": pyani_graphics.mpl.distribution,
    "seaborn": pyani_graphics.sns.distribution,
}

NEWICKS = {}


def subcmd_plot(args: Namespace) -> int:
    """Produce graphical output for an analysis.

    :param args:  Namespace of command-line arguments

    This is graphical output for representing the ANI analysis results, and
    takes the form of a heatmap, or heatmap with dendrogram.
    """
    logger = logging.getLogger(__name__)

    # Announce what's going on to the user
    logger.info(termcolor("Generating graphical output for analyses", "red"))
    logger.info("Writing output to: %s", args.outdir)
    os.makedirs(args.outdir, exist_ok=True)
    logger.info("Rendering method: %s", args.method)

    # Connect to database session
    logger.debug("Activating session for database: %s", args.dbpath)
    session = pyani_orm.get_session(args.dbpath)

    # Parse output formats
    outfmts = args.formats  # .formats.split(",")
    logger.debug("Requested output formats: %s", outfmts)
    logger.debug("Type of formats variable: %s", type(outfmts))

    # Work on each run:
    run_ids = [int(run) for run in args.run_ids]
    logger.debug("Generating graphics for runs: %s", run_ids)
    for run_id in run_ids:
        write_run_plots(run_id, session, outfmts, args)

        if NEWICKS:
            write_newicks(args, run_id)
        NEWICKS.clear()

    return 0


def write_run_plots(run_id: int, session, outfmts: List[str], args: Namespace) -> None:
    """Write all heatmaps for a specified run to file.

    :param run_id:  int, run identifier in database session
    :param session:  Session, active SQLite session
    :param outfmts:  list of output format types
    :param args:  Namespace, command line arguments
    """
    logger = logging.getLogger(__name__)

    # Get results matrices for the run
    logger.debug("Retrieving results matrices for run %s", run_id)
    results = (
        session.query(pyani_orm.Run).filter(pyani_orm.Run.run_id == run_id).first()
    )
    result_label_dict = pyani_orm.get_matrix_labels_for_run(session, run_id)
    result_class_dict = pyani_orm.get_matrix_classes_for_run(session, run_id)
    logger.debug(
        f"Have {len(result_label_dict)} labels and {len(result_class_dict)} classes"
    )

    # Write heatmap and distribution plot for each results matrix

    # Create worker pool and empty command list
    pool = multiprocessing.Pool(processes=args.workers)
    plotting_commands = []

    # Build and collect the plotting commands
    for matdata in [
        MatrixData(*_)
        for _ in [
            ("identity", pd.read_json(results.df_identity), {}),
            ("coverage", pd.read_json(results.df_coverage), {}),
            ("aln_lengths", pd.read_json(results.df_alnlength), {}),
            ("sim_errors", pd.read_json(results.df_simerrors), {}),
            ("hadamard", pd.read_json(results.df_hadamard), {}),
        ]
    ]:
        plotting_commands.append(
            (
                write_heatmap,
                [run_id, matdata, result_label_dict, result_class_dict, outfmts, args],
            )
        )
        plotting_commands.append((write_distribution, [run_id, matdata, outfmts, args]))

    id_matrix = MatrixData("identity", pd.read_json(results.df_identity), {})
    cov_matrix = MatrixData("coverage", pd.read_json(results.df_coverage), {})
    plotting_commands.append(
        (
            write_scatter,
            [
                run_id,
                id_matrix,
                cov_matrix,
                result_label_dict,
                result_class_dict,
                outfmts,
                args,
            ],
        )
    )

    # Run the plotting commands
    logger.debug("Running plotting commands")
    for func, options in plotting_commands:
<<<<<<< HEAD
        result = pool.apply_async(func, options, {}, callback=logger.debug)
        result.get()
=======
        logger.debug("Running %s with options %s", func, options)
        pool.apply_async(func, args=options)
>>>>>>> 1bed4282

    # Close worker pool
    pool.close()
    pool.join()


def write_distribution(
    run_id: int, matdata: MatrixData, outfmts: List[str], args: Namespace
) -> None:
    """Write distribution plots for each matrix type.

    :param run_id:  int, run_id for this run
    :param matdata:  MatrixData object for this distribution plot
    :param args:  Namespace for command-line arguments
    :param outfmts:  list of output formats for files
    """
    logger = logging.getLogger(__name__)

    logger.info("Writing distribution plot for %s matrix", matdata.name)
    for fmt in outfmts:
        outfname = Path(args.outdir) / f"distribution_{matdata.name}_run{run_id}.{fmt}"
        logger.debug("\tWriting graphics to %s", outfname)
        DISTMETHODS[args.method[0]](
            matdata.data,
            outfname,
            matdata.name,
            title=f"matrix_{matdata.name}_run{run_id}",
        )

    # Be tidy with matplotlib caches
    plt.close("all")


def write_heatmap(
    run_id: int,
    matdata: MatrixData,
    result_labels: Dict,
    result_classes: Dict,
    outfmts: List[str],
    args: Namespace,
) -> None:
    """Write a single heatmap for a pyani run.

    :param run_id:  int, run_id for this run
    :param matdata:  MatrixData object for this heatmap
    :param result_labels:  dict of result labels
    :param result_classes: dict of result classes
    :param args:  Namespace for command-line arguments
    :param outfmts:  list of output formats for files
    """
    logger = logging.getLogger(__name__)

    logger.info("Writing %s matrix heatmaps", matdata.name)
    cmap = pyani_config.get_colormap(matdata.data, matdata.name)
    for fmt in outfmts:
        outfname = Path(args.outdir) / f"matrix_{matdata.name}_run{run_id}.{fmt}"
        logger.debug("\tWriting graphics to %s", outfname)
        params = pyani_graphics.Params(cmap, result_labels, result_classes)
        # Draw heatmap
<<<<<<< HEAD
        _, newicks = GMETHODS[args.method](
=======
        GMETHODS[args.method[0]](
>>>>>>> 1bed4282
            matdata.data,
            outfname,
            title=f"matrix_{matdata.name}_run{run_id}",
            params=params,
            format=fmt,
            args=args,
        )

    # If Newick strings were generated, add them to NEWICKS.
    if newicks:
        NEWICKS.update(newicks)

    # Be tidy with matplotlib caches
    plt.close("all")
    return


def write_scatter(
    run_id: int,
    matdata1: MatrixData,
    matdata2: MatrixData,
    result_labels: Dict,
    result_classes: Dict,
    outfmts: List[str],
    args: Namespace,
) -> None:
    """Write a single scatterplot for a pyani run.

    :param run_id:  int, run_id for this run
    :param matdata1:  MatrixData object for this scatterplot
    :param matdata2:  MatrixData object for this scatterplot
    :param result_labels:  dict of result labels
    :param result_classes: dict of result classes
    :param args:  Namespace for command-line arguments
    :param outfmts:  list of output formats for files
    """
    logger = logging.getLogger(__name__)

    logger.info("Writing %s vs %s scatterplot", matdata1.name, matdata2.name)
    cmap = pyani_config.get_colormap(matdata1.data, matdata1.name)
    for fmt in outfmts:
        outfname = (
            Path(args.outdir)
            / f"scatter_{matdata1.name}_vs_{matdata2.name}_run{run_id}.{fmt}"
        )
        logger.debug("\tWriting graphics to %s", outfname)
        params = pyani_graphics.Params(cmap, result_labels, result_classes)
        # Draw scatterplot
        SMETHODS[args.method[0]](
            matdata1.data,
            matdata2.data,
            outfname,
            matdata1.name,
            matdata2.name,
            title=f"{matdata1.name.title()} vs {matdata2.name.title()}",
            params=params,
        )

        # Be tidy with matplotlib caches
        plt.close("all")


def write_newicks(args: Namespace, run_id):
    # If Newick strings were generated, write them out.
    newick_file = Path(args.outdir) / f"newicks_run{run_id}.nw"
    with open(newick_file, "w") as nfh:
        for name, nw in NEWICKS.items():
            nfh.write(f"{name}\t{nw}\n")<|MERGE_RESOLUTION|>--- conflicted
+++ resolved
@@ -170,13 +170,8 @@
     # Run the plotting commands
     logger.debug("Running plotting commands")
     for func, options in plotting_commands:
-<<<<<<< HEAD
         result = pool.apply_async(func, options, {}, callback=logger.debug)
         result.get()
-=======
-        logger.debug("Running %s with options %s", func, options)
-        pool.apply_async(func, args=options)
->>>>>>> 1bed4282
 
     # Close worker pool
     pool.close()
@@ -236,11 +231,8 @@
         logger.debug("\tWriting graphics to %s", outfname)
         params = pyani_graphics.Params(cmap, result_labels, result_classes)
         # Draw heatmap
-<<<<<<< HEAD
         _, newicks = GMETHODS[args.method](
-=======
-        GMETHODS[args.method[0]](
->>>>>>> 1bed4282
+
             matdata.data,
             outfname,
             title=f"matrix_{matdata.name}_run{run_id}",
