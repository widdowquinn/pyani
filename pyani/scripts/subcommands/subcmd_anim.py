#!/usr/bin/env python3
# -*- coding: utf-8 -*-
# (c) The James Hutton Institute 2017-2019
# (c) University of Strathclyde 2019-2020
# Author: Leighton Pritchard
#
# Contact:
# leighton.pritchard@strath.ac.uk
#
# Leighton Pritchard,
# Strathclyde Institute for Pharmacy and Biomedical Sciences,
# 161 Cathedral Street,
# Glasgow,
# G4 0RE
# Scotland,
# UK
#
# The MIT License
#
# Copyright (c) 2017-2019 The James Hutton Institute
# Copyright (c) 2019-2020 University of Strathclyde
#
# Permission is hereby granted, free of charge, to any person obtaining a copy
# of this software and associated documentation files (the "Software"), to deal
# in the Software without restriction, including without limitation the rights
# to use, copy, modify, merge, publish, distribute, sublicense, and/or sell
# copies of the Software, and to permit persons to whom the Software is
# furnished to do so, subject to the following conditions:
#
# The above copyright notice and this permission notice shall be included in
# all copies or substantial portions of the Software.
#
# THE SOFTWARE IS PROVIDED "AS IS", WITHOUT WARRANTY OF ANY KIND, EXPRESS OR
# IMPLIED, INCLUDING BUT NOT LIMITED TO THE WARRANTIES OF MERCHANTABILITY,
# FITNESS FOR A PARTICULAR PURPOSE AND NONINFRINGEMENT. IN NO EVENT SHALL THE
# AUTHORS OR COPYRIGHT HOLDERS BE LIABLE FOR ANY CLAIM, DAMAGES OR OTHER
# LIABILITY, WHETHER IN AN ACTION OF CONTRACT, TORT OR OTHERWISE, ARISING FROM,
# OUT OF OR IN CONNECTION WITH THE SOFTWARE OR THE USE OR OTHER DEALINGS IN
# THE SOFTWARE.
"""Provides the anim subcommand for pyani."""

import datetime
import logging

from argparse import Namespace
from itertools import combinations
from pathlib import Path
from typing import List, NamedTuple, Tuple

from tqdm import tqdm

from pyani import (
    PyaniException,
    anim,
    pyani_config,
    pyani_jobs,
    run_sge,
    run_multiprocessing as run_mp,
)
from pyani.pyani_files import collect_existing_output
from pyani.pyani_orm import (
    Comparison,
    PyaniORMException,
    add_run,
    add_run_genomes,
    filter_existing_comparisons,
    get_session,
    update_comparison_matrices,
)
from pyani.pyani_tools import termcolor


# Convenience struct describing a pairwise comparison job for the SQLAlchemy
# implementation
class ComparisonJob(NamedTuple):

    """Pairwise comparison job for the SQLAlchemy implementation."""

    query: str
    subject: str
    filtercmd: str
    nucmercmd: str
    outfile: Path
    job: pyani_jobs.Job


# Convenience struct describing an analysis run
class RunData(NamedTuple):

    """Convenience struct describing an analysis run."""

    method: str
    name: str
    date: datetime.datetime
    cmdline: str


class ComparisonResult(NamedTuple):

    """Convenience struct for a single nucmer comparison result."""

    qid: float
    sid: float
    aln_length: int
    sim_errs: int
    pid: float
    qlen: int
    slen: int
    qcov: float
    scov: float


class ProgData(NamedTuple):

    """Convenience struct for comparison program data/info."""

    program: str
    version: str


class ProgParams(NamedTuple):

    """Convenience struct for comparison parameters.

    Use default of zero for fragsize or else db queries will not work
    as SQLite/Python nulls do not match up well
    """

    fragsize: str
    maxmatch: bool
    noextend: bool


def subcmd_anim(args: Namespace) -> None:
    """Perform ANIm on all genome files in an input directory.

    :param args:  Namespace, command-line arguments

    Finds ANI by the ANIm method, as described in Richter et al (2009)
    Proc Natl Acad Sci USA 106: 19126-19131 doi:10.1073/pnas.0906412106.

    All FASTA format files (selected by suffix) in the input directory
    are compared against each other, pairwise, using NUCmer (whose path must
    be provided).

    For each pairwise comparison, the NUCmer .delta file output is parsed to
    obtain an alignment length and similarity error count for every unique
    region alignment between the two organisms, as represented by
    sequences in the FASTA files. These are processed to calculated aligned
    sequence lengths, average nucleotide identity (ANI) percentages, coverage
    (aligned percentage of whole genome - forward direction), and similarity
    error count for each pairwise comparison.

    The calculated values are deposited in the SQLite3 database being used for
    the analysis.

    For each pairwise comparison the NUCmer output is stored in the output
    directory for long enough to extract summary information, but for each run
    the output is gzip compressed. Once all runs are complete, the outputs
    for each comparison are concatenated into a single gzip archive.
    """
    # Create logger
    logger = logging.getLogger(__name__)

    # Announce the analysis
    logger.info(termcolor("Running ANIm analysis", bold=True))

    # Get current nucmer version
    nucmer_version = anim.get_version(args.nucmer_exe)
    logger.info(termcolor("MUMMer nucmer version: %s", "cyan"), nucmer_version)

    # Use the provided name or make one for the analysis
    start_time = datetime.datetime.now()
    name = args.name or "_".join(["ANIm", start_time.isoformat()])
    logger.info(termcolor("Analysis name: %s", "cyan"), name)

    # Get connection to existing database. This may or may not have data
    logger.debug("Connecting to database %s", args.dbpath)
    try:
        session = get_session(args.dbpath)
    except Exception:
        logger.error(
            "Could not connect to database %s (exiting)", args.dbpath, exc_info=True
        )
        raise SystemExit(1)

    # Add information about this run to the database
    logger.debug("Adding run info to database %s...", args.dbpath)
    try:
        run, run_id = add_run(
            session,
            method="ANIm",
            cmdline=args.cmdline,
            date=start_time,
            status="started",
            name=name,
        )
    except PyaniORMException:
        logger.error("Could not add run to the database (exiting)", exc_info=True)
        raise SystemExit(1)
    logger.debug("...added run ID: %s to the database", run_id)

    # Identify input files for comparison, and populate the database
    logger.debug("Adding genomes for run %s to database...", run_id)
    try:
        genome_ids = add_run_genomes(
            session, run, args.indir, args.classes, args.labels
        )
    except PyaniORMException:
        logger.error("Could not add genomes to database for run %s (exiting)", run_id)
        raise SystemExit(1)
    logger.debug("\t...added genome IDs: %s", genome_ids)

    # Generate commandlines for NUCmer analysis and output compression
    logger.info("Generating ANIm command-lines")
    deltadir = args.outdir / pyani_config.ALIGNDIR["ANIm"]
    logger.debug("NUCmer output will be written temporarily to %s", deltadir)

    # Create output directories
    logger.debug("Creating output directory %s", deltadir)
    try:
        deltadir.mkdir(exist_ok=True, parents=True)
    except IOError:
        logger.error(
            "Could not create output directory %s (exiting)", deltadir, exc_info=True
        )
        raise SystemError(1)

    # Get list of genome IDs for this analysis from the database
    logger.info("Compiling genomes for comparison")
    genomes = run.genomes.all()
    logger.debug("Collected %s genomes for this run", len(genomes))

    # Generate all pair combinations of genome IDs as a list of (Genome, Genome) tuples
    logger.info(
        "Compiling pairwise comparisons (this can take time for large datasets)..."
    )
    comparisons = list(combinations(tqdm(genomes, disable=args.disable_tqdm), 2))
    logger.info("\t...total pairwise comparisons to be performed: %s", len(comparisons))

    # Check for existing comparisons; if one has been done (for the same
    # software package, version, and setting) we add the comparison to this run,
    # but remove it from the list of comparisons to be performed
    logger.info("Checking database for existing comparison data...")
    comparisons_to_run = filter_existing_comparisons(
        session,
        run,
        comparisons,
        "nucmer",
        nucmer_version,
<<<<<<< HEAD
        None,
        args.maxmatch,
        args.noextend,
=======
        fragsize=None,
        maxmatch=args.maxmatch,
>>>>>>> 62949c49
    )
    logger.info(
        "\t...after check, still need to run %s comparisons", len(comparisons_to_run)
    )

    # If there are no comparisons to run, update the Run matrices and exit
    # from this function
    if not comparisons_to_run:
        logger.info(
            termcolor(
                "All comparison results present in database (skipping comparisons)",
                "magenta",
            )
        )
        logger.info("Updating summary matrices with existing results")
        update_comparison_matrices(session, run)
        return

    # If we are in recovery mode, we are salvaging output from a previous
    # run, and do not necessarily need to rerun all the jobs. In this case,
    # we prepare a list of output files we want to recover from the results
    # in the output directory.
    if args.recovery:
        logger.warning("Entering recovery mode")
        logger.debug(
            "\tIn this mode, existing comparison output from %s is reused", deltadir
        )
        existingfiles = collect_existing_output(deltadir, "nucmer", args)
        if existingfiles:
            logger.info(
                "Recover mode identified %s existing output files for reuse: %s (etc)",
                len(existingfiles),
                existingfiles[0],
            )
        else:
            logger.info("Recovery mode identified no existing output files")
    else:
        existingfiles = list()
        logger.debug("\tAssuming no pre-existing output files")

    # Create list of NUCmer jobs for each comparison still to be performed
    logger.info("Creating NUCmer jobs for ANIm")
    joblist = generate_joblist(comparisons_to_run, existingfiles, args)
    logger.debug(
        "Generated %s jobs, %s comparisons", len(joblist), len(comparisons_to_run)
    )

    # Pass jobs to appropriate scheduler
    logger.debug("Passing %s jobs to %s...", len(joblist), args.scheduler)
    run_anim_jobs(joblist, args)
    logger.info("...jobs complete")

    # Process output and add results to database
    # This requires us to drop out of threading/multiprocessing: Python's SQLite3
    # interface doesn't allow sharing connections and cursors
    logger.info("Adding comparison results to database...")
    update_comparison_results(joblist, run, session, nucmer_version, args)
    update_comparison_matrices(session, run)
    logger.info("...database updated.")


def generate_joblist(
    comparisons: List[Tuple], existingfiles: List[Path], args: Namespace
) -> List[ComparisonJob]:
    """Return list of ComparisonJobs.

    :param comparisons:  list of (Genome, Genome) tuples
    :param existingfiles:  list of pre-existing nucmer output files
    :param args:  Namespace of command-line arguments for the run
    """
    logger = logging.getLogger(__name__)

    existingfiles = set(existingfiles)  # Path objects hashable

    joblist = []  # will hold ComparisonJob structs
    jobs = {"new": 0, "old": 0}  # will hold counts of new/old jobs for reporting
    for idx, (query, subject) in enumerate(
        tqdm(comparisons, disable=args.disable_tqdm)
    ):
        ncmd, dcmd = anim.construct_nucmer_cmdline(
            query.path,
            subject.path,
            args.outdir,
            args.nucmer_exe,
            args.filter_exe,
            args.maxmatch,
            args.noextend,
        )
        logger.debug("Commands to run:\n\t%s\n\t%s", ncmd, dcmd)
        outprefix = ncmd.split()[4]  # prefix for NUCmer output
        if args.nofilter:
            outfname = Path(outprefix + ".delta")
        else:
            outfname = Path(outprefix + ".filter")
        logger.debug("Expected output file for db: %s", outfname)

        # If we're in recovery mode, we don't want to repeat a computational
        # comparison that already exists, so we check whether the ultimate
        # output is in the set of existing files and, if not, we add the jobs

        # The comparisons collections always gets updated, so that results are
        # added to the database whether they come from recovery mode or are run
        # in this call of the script.
        if args.recovery and outfname in existingfiles:
            logger.debug("Recovering output from %s, not submitting job", outfname)
            # Need to track the expected output, but set the job itself to None:
            joblist.append(ComparisonJob(query, subject, dcmd, ncmd, outfname, None))
            jobs["old"] += 1
        else:
            logger.debug("Building job")
            # Build jobs
            njob = pyani_jobs.Job("%s_%06d-n" % (args.jobprefix, idx), ncmd)
            fjob = pyani_jobs.Job("%s_%06d-f" % (args.jobprefix, idx), dcmd)
            fjob.add_dependency(njob)
            joblist.append(ComparisonJob(query, subject, dcmd, ncmd, outfname, fjob))
            jobs["new"] += 1
    logger.info(
        "Results not found for %d comparisons; %d new jobs built.",
        jobs["new"],
        jobs["new"],
    )
    if existingfiles:
        logger.info("Retrieving results for %d previous comparisons.", jobs["old"])
    return joblist


def run_anim_jobs(joblist: List[ComparisonJob], args: Namespace) -> None:
    """Pass ANIm nucmer jobs to the scheduler.

    :param joblist:           list of ComparisonJob namedtuples
    :param args:              command-line arguments for the run
    """
    logger = logging.getLogger(__name__)
    logger.debug("Scheduler: %s", args.scheduler)

    # Entries with None seen in recovery mode:
    jobs = [_.job for _ in joblist if _.job]

    if args.scheduler == "multiprocessing":
        logger.info("Running jobs with multiprocessing")
        if not args.workers:
            logger.debug("(using maximum number of worker threads)")
        else:
            logger.debug("(using %d worker threads, if available)", args.workers)
        cumval = run_mp.run_dependency_graph(jobs, workers=args.workers)
        if cumval > 0:
            logger.error(
                "At least one NUCmer comparison failed. Please investigate (exiting)"
            )
            raise PyaniException("Multiprocessing run failed in ANIm")
        logger.info("Multiprocessing run completed without error")
    elif args.scheduler.lower() == "sge":
        logger.info("Running jobs with SGE")
        logger.debug("Setting jobarray group size to %d", args.sgegroupsize)
        logger.debug("Joblist contains %d jobs", len(joblist))
        run_sge.run_dependency_graph(
            jobs,
            jgprefix=args.jobprefix,
            sgegroupsize=args.sgegroupsize,
            sgeargs=args.sgeargs,
        )
    else:
        logger.error(termcolor("Scheduler %s not recognised", "red"), args.scheduler)
        raise SystemError(1)


def update_comparison_results(
    joblist: List[ComparisonJob], run, session, nucmer_version: str, args: Namespace
) -> None:
    """Update the Comparison table with the completed result set.

    :param joblist:         list of ComparisonJob namedtuples
    :param run:             Run ORM object for the current ANIm run
    :param session:         active pyanidb session via ORM
    :param nucmer_version:  version of nucmer used for the comparison
    :param args:            command-line arguments for this run

    The Comparison table stores individual comparison results, one per row.
    """
    logger = logging.getLogger(__name__)

    # Add individual results to Comparison table
    for job in tqdm(joblist, disable=args.disable_tqdm):
        logger.debug("\t%s vs %s", job.query.description, job.subject.description)
        aln_length, sim_errs = anim.parse_delta(job.outfile)
        qcov = aln_length / job.query.length
        scov = aln_length / job.subject.length
        try:
            pid = 1 - sim_errs / aln_length
        except ZeroDivisionError:  # aln_length was zero (no alignment)
            pid = 0
        run.comparisons.append(
            Comparison(
                query=job.query,
                subject=job.subject,
                aln_length=aln_length,
                sim_errs=sim_errs,
                identity=pid,
                cov_query=qcov,
                cov_subject=scov,
                program="nucmer",
                version=nucmer_version,
                fragsize=None,
                maxmatch=args.maxmatch,
                noextend=args.noextend,
            )
        )

    # Populate db
    logger.debug("Committing results to database")
    session.commit()<|MERGE_RESOLUTION|>--- conflicted
+++ resolved
@@ -248,14 +248,9 @@
         comparisons,
         "nucmer",
         nucmer_version,
-<<<<<<< HEAD
-        None,
-        args.maxmatch,
-        args.noextend,
-=======
         fragsize=None,
         maxmatch=args.maxmatch,
->>>>>>> 62949c49
+        noextend=args.noextend,
     )
     logger.info(
         "\t...after check, still need to run %s comparisons", len(comparisons_to_run)
