--- conflicted
+++ resolved
@@ -277,12 +277,9 @@
             "version",
             "fragsize",
             "maxmatch",
-<<<<<<< HEAD
-            "noextend",
-=======
             "kmersize",
             "minmatch",
->>>>>>> 62949c49
+            "noextend",
         ),
     )
 
@@ -296,16 +293,11 @@
     cov_subject = Column(Float)  # in fastANI this is Null
     program = Column(String)
     version = Column(String)
-<<<<<<< HEAD
-    fragsize = Column(Integer)
-    maxmatch = Column(Boolean)
-    noextend = Column(Boolean)
-=======
     fragsize = Column(Integer)  # in fastANI this is fragLength
     maxmatch = Column(Boolean)  # in fastANi this is Null
     kmersize = Column(Integer)
     minmatch = Column(Float)
->>>>>>> 62949c49
+    noextend = Column(Boolean)
 
     query = relationship(
         "Genome", foreign_keys=[query_id], back_populates="query_comparisons"
@@ -373,12 +365,9 @@
             _.version,
             _.fragsize,
             _.maxmatch,
-<<<<<<< HEAD
-            _.noextend,
-=======
             _.kmersize,
             _.minmatch,
->>>>>>> 62949c49
+            _.noextend,
         ): _
         for _ in session.query(Comparison).all()
     }
@@ -440,12 +429,9 @@
     version,
     fragsize: Optional[int] = None,
     maxmatch: Optional[bool] = False,
-<<<<<<< HEAD
-    noextend: Optional[bool] = False,
-=======
     kmersize: Optional[int] = None,
     minmatch: Optional[float] = None,
->>>>>>> 62949c49
+    noextend: Optional[bool] = False,
 ) -> List:
     """Filter list of (Genome, Genome) comparisons for those not in the session db.
 
@@ -504,12 +490,9 @@
                         version,
                         fragsize,
                         maxmatch,
-<<<<<<< HEAD
-                        noextend,
-=======
                         kmersize,
                         minmatch,
->>>>>>> 62949c49
+                        noextend,
                     )
                 ]
             )
