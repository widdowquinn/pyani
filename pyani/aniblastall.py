--- conflicted
+++ resolved
@@ -51,18 +51,16 @@
 from Bio import SeqIO
 
 from . import pyani_config
-<<<<<<< HEAD
 from . import pyani_jobs
 from .pyani_tools import BLASTcmds, BLASTfunctions, BLASTexes, ANIResults
 from pyani import pyani_files
-=======
+
 from . import PyaniException
 
 
 class PyaniblastallException(PyaniException):
 
     """ANIblastall-specific exception for pyani."""
->>>>>>> 55a1492a
 
 
 def get_version(blastall_exe: Path = pyani_config.BLASTALL_DEFAULT) -> str:
@@ -90,15 +88,9 @@
     logger = logging.getLogger(__name__)
 
     try:
-<<<<<<< HEAD
         blastall_path = Path(shutil.which(blastall_exe))  # type:ignore
     except TypeError:
         return f"{blastall_exe} is not found in $PATH"
-=======
-        blastall_path = Path(shutil.which(blast_exe))  # type:ignore
-    except TypeError:
-        return f"{blast_exe} is not found in $PATH"
->>>>>>> 55a1492a
 
     if not blastall_path.is_file():  # no executable
         return f"No blastall at {blastall_path}"
@@ -126,11 +118,7 @@
         return f"blastall exists at {blastall_path} but could not be executed"
 
     version = re.search(  # type: ignore
-<<<<<<< HEAD
         r"(?<=blastall\s)[0-9\.]*", str(result.stderr + result.stdout, "utf-8")
-=======
-        r"(?<=blastall\s)[0-9\.]*", str(result.stderr, "utf-8")
->>>>>>> 55a1492a
     ).group()
 
     if 0 == len(version.strip()):
