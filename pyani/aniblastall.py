--- conflicted
+++ resolved
@@ -41,13 +41,9 @@
 import re
 import shutil
 import subprocess
-import shutil
-
-<<<<<<< HEAD
+
 import pandas as pd
 
-=======
->>>>>>> c4aa68b4
 from pathlib import Path
 from typing import List, Tuple, Dict, Optional
 
@@ -80,7 +76,6 @@
     - no version info returned
     - executable cannot be run on this OS
     """
-<<<<<<< HEAD
     cmdline = [blast_exe, "-version"]
     result = subprocess.run(
         cmdline,  # type: ignore
@@ -440,43 +435,4 @@
     aln_length = filtered["ani_alnlen"].sum()
     sim_errors = filtered["blast_mismatch"].sum() + filtered["blast_gaps"].sum()
     filtered.to_csv(Path(filename).with_suffix(".blast_tab.dataframe"), sep="\t")
-    return aln_length, sim_errors, ani_pid
-=======
-    logger = logging.getLogger(__name__)
-
-    blastall_path = Path(shutil.which(blast_exe))  # type:ignore
-
-    if blastall_path is None:
-        return f"{blast_exe} is not found in $PATH"
-
-    if not blastall_path.is_file():  # no executable
-        return f"No blastall at {blastall_path}"
-
-    if not os.access(blastall_path, os.X_OK):  # file exists but not executable
-        return f"blastall exists at {blastall_path} but not executable"
-
-    if platform.system() == "Darwin":
-        cmdline = [blast_exe, "-version"]
-    else:
-        cmdline = [blast_exe]
-
-    try:
-        result = subprocess.run(
-            cmdline,  # type: ignore
-            shell=False,
-            stdout=subprocess.PIPE,  # type: ignore
-            stderr=subprocess.PIPE,
-            check=False,  # blastall doesn't return 0
-        )
-        version = re.search(  # type: ignore
-            r"(?<=blastall\s)[0-9\.]*", str(result.stderr, "utf-8")
-        ).group()
-    except OSError:
-        logger.warning("blastall executable will not run", exc_info=True)
-        return f"blastall exists at {blastall_path} but could not be executed"
-
-    if 0 == len(version.strip()):
-        return f"blastall exists at {blastall_path} but could not retrieve version"
-
-    return f"{platform.system()}_{version} ({blastall_path})"
->>>>>>> c4aa68b4
+    return aln_length, sim_errors, ani_pid