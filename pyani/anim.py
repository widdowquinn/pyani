--- conflicted
+++ resolved
@@ -213,11 +213,7 @@
     fname1, fname2 = Path(fname1), Path(fname2)
 
     # Compile commands
-<<<<<<< HEAD
-    outsubdir = outdir / pyani_config.ALIGNDIR["ANIm"] / fname1.stem
-=======
     outsubdir = outdir / pyani_config.ALIGNDIR["ANIm"]
->>>>>>> b09162bf
     outsubdir.mkdir(exist_ok=True)
     outprefix = outsubdir / f"{fname1.stem}_vs_{fname2.stem}"
     if maxmatch:
@@ -333,24 +329,12 @@
 
     # Process directory to identify input files - as of v0.2.4 we use the
     # .filter files that result from delta-filter (1:1 alignments)
-<<<<<<< HEAD
-    deltafiles = sorted(delta_dir.glob("*/*.filter"))
-    import sys
-
-    sys.exit(f"{delta_dir} has {len(deltafiles)} files to load")
-    if not deltafiles:
-        sys.exit(f"{delta_dir} empty? No filter files found")
-    if not logger:
-        logger = logging.getLogger(__name__)
-    logger.debug(f"Found {len(deltafiles)} filter files in {delta_dir}")
-=======
     deltafiles = sorted(delta_dir.glob("*.filter"))
 
     logger.info("%s has %d files to load", delta_dir, len(deltafiles))
     if not deltafiles:
         logger.error("%s empty? No filter files found", delta_dir)
         raise PyaniANImException(f"{delta_dir} contains no filter files.")
->>>>>>> b09162bf
 
     # Hold data in ANIResults object
     results = ANIResults(list(org_lengths.keys()), "ANIm")
