--- conflicted
+++ resolved
@@ -37,12 +37,9 @@
 # OUT OF OR IN CONNECTION WITH THE SOFTWARE OR THE USE OR OTHER DEALINGS IN
 # THE SOFTWARE.
 """Code to implement Seaborn graphics output for ANI analyses."""
-<<<<<<< HEAD
-import sys
-=======
+
 import warnings
 
->>>>>>> 66567614
 import matplotlib  # pylint: disable=C0411
 import pandas as pd
 import seaborn as sns
@@ -114,20 +111,6 @@
     :param title:  str, plot title
     :param annot:  Boolean, add text for cell values?
     """
-<<<<<<< HEAD
-    fig = sns.clustermap(
-        dfr,
-        cmap=params.cmap,
-        vmin=params.vmin,
-        vmax=params.vmax,
-        center=params.center,
-        col_colors=params.colorbar,
-        row_colors=params.colorbar,
-        figsize=(params.figsize, params.figsize),
-        linewidths=params.linewidths,
-        annot=annot,
-    )
-=======
 
     # If we do not catch warnings here, then we often get the following warning:
     #   ClusterWarning: scipy.cluster: The symmetric non-negative hollow
@@ -153,13 +136,13 @@
             cmap=params.cmap,
             vmin=params.vmin,
             vmax=params.vmax,
+            center=params.center,
             col_colors=params.colorbar,
             row_colors=params.colorbar,
             figsize=(params.figsize, params.figsize),
             linewidths=params.linewidths,
             annot=annot,
         )
->>>>>>> 66567614
 
     # add labels for each of the input genomes
     add_labels(fig, params)
